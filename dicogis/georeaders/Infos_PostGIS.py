--- conflicted
+++ resolved
@@ -23,10 +23,7 @@
 from osgeo import gdal, ogr
 
 # package
-<<<<<<< HEAD
 from dicogis.constants import GDAL_POSTGIS_OPEN_OPTIONS
-=======
->>>>>>> 6171fbd8
 from dicogis.georeaders.gdal_exceptions_handler import GdalErrorHandler
 from dicogis.georeaders.geo_infos_generic import GeoInfosGenericReader
 from dicogis.georeaders.geoutils import Utils
@@ -69,11 +66,7 @@
 
         Args:
             txt (dict): dictionary of translated texts
-<<<<<<< HEAD
-            dico_dataset (dict): _description_
-=======
             dico_dataset (dict): dictionary where to store extracted metadata.
->>>>>>> 6171fbd8
             host (str, optional): postgres connection host. Defaults to "localhost".
             port (int, optional): postgres connection port. Defaults to 5432.
             db_name (str, optional): postgres database name. Defaults to "postgis".
@@ -132,11 +125,7 @@
         Returns:
             Optional[ogr.DataSource]: OGR connection
         """
-<<<<<<< HEAD
         gdal_open_options = GDAL_POSTGIS_OPEN_OPTIONS
-=======
-        gdal_open_options: list[str] = []
->>>>>>> 6171fbd8
         if self.views_included:
             gdal_open_options.append("SKIP_VIEWS=NO")
             logger.info("PostgreSQL views enabled.")
@@ -190,11 +179,6 @@
         self,
         layer: ogr.Layer,
         dico_dataset: Optional[dict] = None,
-<<<<<<< HEAD
-        tipo: str = "PostGIS",
-    ):
-        """TO DO."""
-=======
     ) -> None:
         """Extract metadata from PostGIS layer and store it into the dictionary.
 
@@ -203,7 +187,6 @@
             dico_dataset (Optional[dict], optional): dictionary to fill with extracted \
                 data. Defaults to None.
         """
->>>>>>> 6171fbd8
         if dico_dataset is None:
             dico_dataset = self.dico_dataset
 
@@ -245,21 +228,13 @@
                 mess = str(err).split("\n")[0]
                 self.alert = self.alert + 1
                 youtils.erratum(ctner=dico_dataset, ds_lyr=layer, mess=mess)
-<<<<<<< HEAD
-                logger.error(f"GDAL: {layer.GetName()} - {mess}")
-=======
                 logger.error(f"GDAL: permission denied {layer.GetName()} - {mess}")
->>>>>>> 6171fbd8
                 return None
             else:
                 raise err
 
         except Exception as err:
-<<<<<<< HEAD
-            logger.error(err)
-=======
             logger.error(f"Unable to count objects for {layer.GetName()}. Trace: {err}")
->>>>>>> 6171fbd8
             return None
 
         # schema name
