#! python3  # noqa: E265


"""
    DicoGIS
    Automatize the creation of a dictionnary of geographic data
                contained in a folders structures.
                It produces an Excel output file (.xlsx)

    Julien Moura (@geojulien)
"""

# ##############################################################################
# ########## Libraries #############
# ##################################

# standard library
import getpass
import locale
import logging
import platform
from logging.handlers import RotatingFileHandler
from os import path
from pathlib import Path
from sys import exit
from sys import platform as opersys
from time import strftime

# GUI
from tkinter import ACTIVE, DISABLED, END, NORMAL, Image, StringVar
from tkinter.messagebox import showerror as avert
from tkinter.messagebox import showinfo
from tkinter.ttk import (
    Button,
    Combobox,
    Entry,
    Label,
    Labelframe,
    Notebook,
    Progressbar,
)
from typing import Optional

# 3rd party
from osgeo import gdal
from ttkthemes import ThemedTk

# Project
from dicogis import __about__
from dicogis.export.md2xlsx import MetadataToXlsx
from dicogis.georeaders import (
    ReadDXF,
    ReadGDB,
    ReadGXT,
    ReadPostGIS,
    ReadRasters,
    ReadSpaDB,
    ReadVectorFlatDataset,
)
from dicogis.listing.geodata_listing import find_geodata_files
from dicogis.ui import MiscButtons, TabCredits, TabFiles, TabSettings, TabSGBD
from dicogis.utils import CheckNorris, OptionsManager, TextsManager, Utilities
from dicogis.utils.environment import get_gdal_version, get_proj_version

# ##############################################################################
# ############ Globals ############
# #################################

dir_locale = Path(__file__).parent / "locale"
txt_manager = TextsManager(dir_locale)
utils_global = Utilities()

# LOG
logger = logging.getLogger("DicoGIS")
logging.captureWarnings(True)
logger.setLevel(logging.DEBUG)  # all errors will be get
log_form = logging.Formatter(
    "%(asctime)s || %(levelname)s "
    "|| %(module)s - %(lineno)d ||"
    " %(funcName)s || %(message)s"
)
logfile = RotatingFileHandler("LOG_DicoGIS.log", "a", 5000000, 1)
logfile.setLevel(logging.DEBUG)
logfile.setFormatter(log_form)
logger.addHandler(logfile)

# ##############################################################################
# ############ Classes #############
# ##################################


class DicoGIS(ThemedTk):
    """Main DicoGIS GUI object.

    Args:
        ThemedTk (_type_): themed tk object.
    """

    # attributes
    package_about = __about__

    def __init__(self, theme: str = "radiance"):
        """Main window constructor
        Creates 1 frame and 2 labelled subframes"""
        logger.info(
            "\t============== {} =============".format(
                self.package_about.__title_clean__
            )
        )
        logger.info(f"Version: {self.package_about.__version__}")
        logger.info(f"GDAL: {get_gdal_version()}")
        logger.info(f"PROJ: {get_proj_version()}")

        # store vars as attr
        self.dir_locale = dir_locale
        self.dir_imgs = Path(__file__).parent / "bin/img"

        # manage settings outside the main class
        self.settings = OptionsManager("options.ini")
        # Invoke Check Norris
        checker = CheckNorris()

        # basics settings
        ThemedTk.__init__(self, fonts=True, themebg=True)
        self.set_theme(theme)
        self.title(f"DicoGIS {self.package_about.__version__}")
        self.uzer = getpass.getuser()
        if opersys == "win32":
            logger.info(f"Operating system: {platform.platform()}")
            self.iconbitmap(self.dir_imgs / "DicoGIS.ico")  # windows icon
        elif opersys.startswith("linux"):
            logger.info(f"Operating system: {platform.platform()}")
            icon = Image("photo", file=self.dir_imgs / "DicoGIS_logo.gif")
            self.call("wm", "iconphoto", self._w, icon)

        elif opersys == "darwin":
            logger.info(f"Operating system: {platform.platform()}")
        else:
            logger.warning("Operating system unknown")
            logger.info(f"Operating system: {platform.platform()}")
        self.resizable(width=False, height=False)
        self.focus_force()

        # GDAL settings
        checker.check_gdal()

        # # Variables
        # settings
        self.num_folders = 0
        self.def_rep = ""  # default folder to search for
        self.def_lang = "EN"  # default language to start
        self.today = strftime("%Y-%m-%d")  # date of the day
        li_lang = [lg.name[5:-4] for lg in dir_locale.glob("*.xml")]  # languages
        self.blabla = {}  # texts dictionary

        # formats / type: vectors
        self.li_vectors_formats = (
            ".shp",
            ".tab",
            ".kml",
            ".gml",
            ".geojson",
        )  # vectors handled
        self.li_shp = []  # list for shapefiles path
        self.li_tab = []  # list for MapInfo tables path
        self.li_kml = []  # list for KML path
        self.li_gml = []  # list for GML path
        self.li_geoj = []  # list for GeoJSON paths
        self.li_gxt = []  # list for GXT paths
        self.li_vectors = []  # list for all vectors
        # formats / type: rasters
        self.li_raster = []  # list for rasters paths
        self.li_raster_formats = (".ecw", ".tif", ".jp2")  # raster handled
        # formats / type: file databases
        self.li_fdb = []  # list for all files databases
        self.li_egdb = []  # list for Esri File Geodatabases
        self.li_spadb = []  # list for Spatialite Geodatabases
        # formats / type: CAO/DAO
        self.li_cdao = []  # list for all CAO/DAO files
        self.li_dxf = []  # list for AutoCAD DXF paths
        self.li_dwg = []  # list for AutoCAD DWG paths
        self.li_dgn = []  # list for MicroStation DGN paths

        # dictionaries to store informations
        self.dico_layer = {}  # dict for vectors informations
        self.dico_fields = {}  # dict for fields informations
        self.dico_raster = {}  # dict for rasters global informations
        self.dico_bands = {}  # dict for bands informations
        self.dico_fdb = {}  # dict for Esri FileGDB
        self.dico_cdao = {}  # dict for CAO/DAO
        self.dico_err = {}  # errors list

        # metrics
        self.dico_metrics = {}
        self.global_total_layers = 0
        self.global_total_fields = 0
        self.global_total_features = 0
        self.global_total_errors = 0
        self.global_total_warnings = 0
        self.global_total_srs_proj = 0
        self.global_total_srs_geog = 0
        self.global_total_srs_none = 0
        self.global_ignored = 0  # files ignored by an user filter
        self.global_dico_fields = {}

        # Notebook
        self.nb = Notebook(self)
        # tabs
        self.tab_files = TabFiles(self.nb, self.blabla)  # tab_id = 0
        self.tab_sgbd = TabSGBD(self.nb)  # tab_id = 1
        self.tab_options = TabSettings(
            self.nb, self.blabla, utils_global.ui_switch
        )  # tab_id = 2
        self.tab_credits = TabCredits(
            self.nb, self.blabla, utils_global.ui_switch
        )  # tab_id = 3

        # fillfulling text
        txt_manager.load_texts(dico_texts=self.blabla, lang=self.def_lang)

        # =================================================================================
        # ## TAB 1: FILES ##
        self.nb.add(self.tab_files, text=" Files ", padding=3)

        # ================================================================================

        # ## TAB 2: Database ##
        self.nb.add(self.tab_sgbd, text=" PostGIS ", padding=3)

        # =================================================================================

        # ## TAB 3: Options ##
        self.nb.add(self.tab_options, text="Options", padding=3)

        # =================================================================================

        # ## TAB 4: Options ##
        self.nb.add(self.tab_credits, text="Credits", padding=3)

        # =================================================================================
        # ## MAIN FRAME ##
        # welcome message
        self.welcome = Label(
            self, text=self.blabla.get("hi") + self.uzer, foreground="blue"
        )

        # Frame: Output
        self.FrOutp = Labelframe(self, name="output", text=self.blabla.get("gui_fr4"))
        # widgets
        self.lbl_outxl_filename = Label(self.FrOutp, text=self.blabla.get("gui_fic"))
        self.ent_outxl_filename = Entry(self.FrOutp, width=35)
        # widgets placement
        self.lbl_outxl_filename.grid(row=0, column=1, sticky="NSWE", padx=2, pady=2)
        self.ent_outxl_filename.grid(
            row=0, column=2, columnspan=1, sticky="NSWE", padx=2, pady=2
        )
        # Frame: Progression bar
        self.FrProg = Labelframe(
            self, name="progression", text=self.blabla.get("gui_prog")
        )
        # variables
        self.status = StringVar(self.FrProg, "")
        # widgets
        self.prog_layers = Progressbar(self.FrProg, orient="horizontal")
        self.lbl_status = Label(
            master=self.FrProg, textvariable=self.status, foreground="DodgerBlue"
        )
        self.lbl_status.pack()
        # widgets placement
        self.prog_layers.pack(expand=1, fill="both")

        # miscellaneous
        misc_frame = MiscButtons(self, images_folder=self.dir_imgs)
        misc_frame.grid(row=2, rowspan=3, padx=2, pady=2, sticky="NSWE")
        # language switcher
        self.ddl_lang = Combobox(self, values=li_lang, width=5)
        self.ddl_lang.current(li_lang.index(self.def_lang))
        self.ddl_lang.bind("<<ComboboxSelected>>", self.change_lang)

        # Basic buttons
        self.val = Button(
            self,
            text=self.blabla.get("gui_go"),
            state=ACTIVE,
            command=lambda: self.process(),
        )
        self.can = Button(
            self, text=self.blabla.get("gui_quit"), command=lambda: self.destroy()
        )

        # widgets placement
        self.welcome.grid(row=1, column=1, columnspan=1, sticky="NS", padx=2, pady=2)
        self.ddl_lang.grid(row=1, column=1, sticky="NSE", padx=2, pady=2)
        self.nb.grid(row=2, column=1)  # notebook
        self.FrProg.grid(row=3, column=1, sticky="NSWE", padx=2, pady=2)
        self.FrOutp.grid(row=4, column=1, sticky="NSWE", padx=2, pady=2)
        self.val.grid(row=5, column=1, columnspan=2, sticky="NSWE", padx=2, pady=2)
        self.can.grid(row=5, column=0, sticky="NSWE", padx=2, pady=2)

        # loading previous options
        if not self.settings.first_use:
            try:
                self.settings.load_settings(parent=self)
            except Exception as err:
                logger.error(
                    "Load settings failed: option or section is missing. Trace: {}".format(
                        err
                    )
                )
        else:
            pass
        self.ddl_lang.set(self.def_lang)
        self.change_lang(1)

        # set UI options tab
        utils_global.ui_switch(self.tab_options.opt_proxy, self.tab_options.FrOptProxy)

        # checking connection
        if not checker.check_internet_connection():
            self.nb.tab(2, state=DISABLED)
            self.nb.tab(3, state=DISABLED)

    # =================================================================================

    def change_lang(self, event):
        """Update the texts dictionary with the language selected."""
        new_lang = self.ddl_lang.get()
        # change to the new language selected
        txt_manager.load_texts(dico_texts=self.blabla, lang=new_lang)
        # update widgets text
        self.welcome.config(text=self.blabla.get("hi") + self.uzer)
        self.can.config(text=self.blabla.get("gui_quit"))
        self.FrOutp.config(text=self.blabla.get("gui_fr4", "Output"))
        self.FrProg.config(text=self.blabla.get("gui_prog", "Progression"))
        self.val.config(text=self.blabla.get("gui_go", "Launch"))
        self.lbl_outxl_filename.config(text=self.blabla.get("gui_fic"))
        # tab files
        self.nb.tab(0, text=self.blabla.get("gui_tab1"))
        self.tab_files.FrPath.config(text=self.blabla.get("gui_fr1"))
        self.tab_files.FrFilters.config(text=self.blabla.get("gui_fr3"))
        self.tab_files.lb_target.config(text=self.blabla.get("gui_path"))
        self.tab_files.btn_browse.config(text=self.blabla.get("gui_choix"))
        # sgbd tab
        self.nb.tab(1, text=self.blabla.get("gui_tab2"))
        self.tab_sgbd.FrDb.config(text=self.blabla.get("gui_fr2"))
        self.tab_sgbd.lb_H.config(text=self.blabla.get("gui_host"))
        self.tab_sgbd.lb_P.config(text=self.blabla.get("gui_port"))
        self.tab_sgbd.lb_D.config(text=self.blabla.get("gui_db"))
        self.tab_sgbd.lb_U.config(text=self.blabla.get("gui_user"))
        self.tab_sgbd.lb_M.config(text=self.blabla.get("gui_mdp"))

        # options
        self.nb.tab(2, text=self.blabla.get("gui_tab5"))
        self.tab_options.prox_lb_H.config(text=self.blabla.get("gui_host"))
        self.tab_options.prox_lb_P.config(text=self.blabla.get("gui_port"))
        self.tab_options.prox_lb_M.config(text=self.blabla.get("gui_mdp"))
        self.tab_options.prox_lb_H.config(text=self.blabla.get("gui_host"))

        # credits
        self.nb.tab(3, text=self.blabla.get("gui_tab6"))

        # setting locale according to the language passed
        try:
            if opersys == "win32":
                if new_lang.lower() == "fr":
                    locale.setlocale(locale.LC_ALL, "fra_fra")
                elif new_lang.lower() == "es":
                    locale.setlocale(locale.LC_ALL, "esp_esp")
                else:
                    locale.setlocale(locale.LC_ALL, "uk_UK")
            else:
                if new_lang.lower() == "fr":
                    locale.setlocale(locale.LC_ALL, "fr_FR.utf8")
                elif new_lang.lower() == "es":
                    locale.setlocale(locale.LC_ALL, "es_ES.utf8")
                else:
                    locale.setlocale(locale.LC_ALL, "en_GB.utf8")

            logger.info(f"Language switched to: {self.ddl_lang.get()}")
        except locale.Error:
            logger.error("Selected locale is not installed")

        # End of function
        return self.blabla

    def ligeofiles(self, target_folder: str) -> tuple[list[str]]:
        """List compatible geo-files stored into a folder structure.

        Args:
            target_folder (str): folder into walk to look for geographic datasets.

        Returns:
            tuple[list[str]]: tuple of list of paths by formats
        """

        # disable related UI items in the meanwhile
        self.tab_files.btn_browse.config(state=DISABLED)

        # Looping in folders structure
        self.status.set(self.blabla.get("gui_prog1"))
        self.prog_layers.start()
        logger.info(f"Begin of folders parsing: {target_folder}")

        (
            self.num_folders,
            self.li_shp,
            self.li_tab,
            self.li_kml,
            self.li_gml,
            self.li_geoj,
            self.li_gxt,
            self.li_raster,
            self.li_egdb,
            self.li_dxf,
            self.li_dwg,
            self.li_dgn,
            self.li_cdao,
            self.li_fdb,
            self.li_spadb,
        ) = find_geodata_files(start_folder=target_folder)

        # end of listing
        self.prog_layers.stop()

        # status message
        self.status.set(
            "{} shapefiles - "
            "{} tables (MapInfo) - "
            "{} KML - "
            "{} GML - "
            "{} GeoJSON - "
            "{} GXT"
            "\n{} rasters - "
            "{} file databases - "
            "{} CAO/DAO - "
            "in {}{}".format(
                len(self.li_shp),
                len(self.li_tab),
                len(self.li_kml),
                len(self.li_gml),
                len(self.li_geoj),
                len(self.li_gxt),
                len(self.li_raster),
                len(self.li_fdb),
                len(self.li_cdao),
                self.num_folders,
                self.blabla.get("log_numfold"),
            )
        )

        # grouping vectors lists
        self.li_vectors.extend(self.li_shp)
        self.li_vectors.extend(self.li_tab)
        self.li_vectors.extend(self.li_kml)
        self.li_vectors.extend(self.li_gml)
        self.li_vectors.extend(self.li_geoj)
        self.li_vectors.extend(self.li_gxt)

        # reactivating the buttons
        self.tab_files.btn_browse.config(state=ACTIVE)
        self.val.config(state=ACTIVE)
        # End of function
        return (
            self.li_shp,
            self.li_tab,
            self.li_kml,
            self.li_gml,
            self.li_geoj,
            self.li_gxt,
            self.li_raster,
            self.li_egdb,
            self.li_dxf,
            self.li_dwg,
            self.li_dgn,
            self.li_cdao,
            self.li_fdb,
            self.li_spadb,
        )

    def process(self):
        """Check needed info and launch different processes."""
        # get the active tab ID
        self.typo: int = self.nb.index("current")
        logger.info(f"Selected tab: {self.typo}")

        if self.typo not in (0, 1):
            logger.debug("Active tab does not allow execution.")
            return

        # saving settings
        self.settings.save_settings(self)

        # disabling UI to avoid unattended actions
        self.val.config(state=DISABLED)
        self.nb.tab(0, state=DISABLED)
        self.nb.tab(1, state=DISABLED)
        self.nb.tab(2, state=DISABLED)

        # check form fields
        if not self.check_fields(tab_data_type=self.typo):
            self.lbl_status.configure(foreground="red")
            self.val.config(state=ACTIVE)
            self.nb.tab(0, state=NORMAL)
            self.nb.tab(1, state=NORMAL)
            self.nb.tab(2, state=NORMAL)
            self.nb.select(self.typo)
            return

        # if SGBD, check connection
        if self.typo == 1:
            pg_reader = self.test_connection()
            if pg_reader is None:
                self.lbl_status.configure(foreground="red")
                self.val.config(state=ACTIVE)
                self.nb.tab(0, state=NORMAL)
                self.nb.tab(1, state=NORMAL)
                self.nb.tab(2, state=NORMAL)
                self.nb.select(self.typo)
                return

        # creating the Excel workbook
        self.xl_workbook = MetadataToXlsx(
            texts=self.blabla,
            opt_size_prettify=self.tab_options.opt_export_size_prettify.get(),
        )
        self.lbl_status.configure(foreground="DodgerBlue")
        self.status.set(f"Excel file created: {self.xl_workbook}")

        # process files or PostGIS database
        if self.typo == 0:
            self.nb.select(0)
            logger.info("PROCESS LAUNCHED: files")
            self.process_files()
        elif self.typo == 1:
            self.nb.select(1)
            self.xl_workbook.set_worksheets(has_sgbd=1)
            logger.info("PROCESS LAUNCHED: SGBD")
            # launching the process
            self.process_db(sgbd_reader=pg_reader)
        else:
            pass
        self.val.config(state=ACTIVE)
        # end of function
        return self.typo

    def process_files(self):
        """Launch the different processes."""

        # check if there are some layers into the folder structure
        if (
            len(self.li_vectors)
            + len(self.li_raster)
            + len(self.li_fdb)
            + len(self.li_cdao)
        ):
            pass
        else:
            avert("DicoGIS - User error", self.blabla.get("nodata"))
            return
        # georeaders
        georeader_vector = ReadVectorFlatDataset()
        georeader_egdb = ReadGDB()

        # sheets and progress bar
        total_files = 0
        if self.tab_files.opt_shp.get() and len(self.li_shp):
            total_files += len(self.li_shp)
            self.xl_workbook.set_worksheets(has_vector=1)
        else:
            pass
        if self.tab_files.opt_tab.get() and len(self.li_tab):
            total_files += len(self.li_tab)
            self.xl_workbook.set_worksheets(has_vector=1)
        else:
            pass
        if self.tab_files.opt_kml.get() and len(self.li_kml):
            total_files += len(self.li_kml)
            self.xl_workbook.set_worksheets(has_vector=1)
        else:
            pass
        if self.tab_files.opt_gml.get() and len(self.li_gml):
            total_files += len(self.li_gml)
            self.xl_workbook.set_worksheets(has_vector=1)
        else:
            pass
        if self.tab_files.opt_geoj.get() and len(self.li_geoj):
            total_files += len(self.li_geoj)
            self.xl_workbook.set_worksheets(has_vector=1)
        else:
            pass
        if self.tab_files.opt_gxt.get() and len(self.li_gxt):
            total_files += len(self.li_gxt)
            self.xl_workbook.set_worksheets(has_vector=1)
        else:
            pass
        if self.tab_files.opt_rast.get() and len(self.li_raster):
            total_files += len(self.li_raster)
            self.xl_workbook.set_worksheets(has_raster=1)
        else:
            pass
        if self.tab_files.opt_egdb.get() and len(self.li_egdb):
            total_files += len(self.li_egdb)
            self.xl_workbook.set_worksheets(has_filedb=1)
        else:
            pass
        if self.tab_files.opt_spadb.get() and len(self.li_spadb):
            total_files += len(self.li_spadb)
            self.xl_workbook.set_worksheets(has_filedb=1)
        else:
            pass
        if self.tab_files.opt_cdao.get() and len(self.li_cdao):
            total_files += len(self.li_cdao)
            self.xl_workbook.set_worksheets(has_cad=1)
        else:
            pass

        self.prog_layers["maximum"] = total_files
        self.prog_layers["value"]

        if self.tab_files.opt_shp.get() and len(self.li_shp) > 0:
            logger.info("Processing shapefiles: start")
            for shp in self.li_shp:
                """looping on shapefiles list"""
                self.status.set(path.basename(shp))
                logger.info(f"Processing: {shp}")
                # increment the progress bar
                self.prog_layers["value"] = self.prog_layers["value"] + 1
                self.update()
                # reset recipient data
                self.dico_layer.clear()
                # getting the informations
                try:
                    georeader_vector.infos_dataset(
                        path.abspath(shp), self.dico_layer, self.blabla
                    )
                    logger.debug("Dataset metadata extracted")
                except (AttributeError, RuntimeError, Exception) as err:
                    """empty files"""
                    logger.error(
                        "Metadata extraction failed on dataset: {}. Trace: {}".format(
                            shp, err
                        )
                    )
                    self.prog_layers["value"] = self.prog_layers["value"] + 1
                    continue
                # writing to the Excel dictionary
                self.xl_workbook.store_md_vector(self.dico_layer)

                logger.debug("Layer metadata stored into workbook.")
        else:
            if len(self.li_shp):
                logger.info(f"Ignoring {len(self.li_shp)} shapefiles")
            pass

        if self.tab_files.opt_tab.get() and len(self.li_tab) > 0:
            logger.info("Processing MapInfo tables: start")
            for tab in self.li_tab:
                """looping on MapInfo tables list"""
                self.status.set(path.basename(tab))
                logger.info(tab)
                # increment the progress bar
                self.prog_layers["value"] = self.prog_layers["value"] + 1
                self.update()
                # reset recipient data
                self.dico_layer.clear()
                # getting the informations
                try:
                    georeader_vector.infos_dataset(
                        path.abspath(tab), self.dico_layer, self.blabla
                    )
                    logger.debug("Dataset metadata extracted")
                except (AttributeError, RuntimeError, Exception) as err:
                    """empty files"""
                    logger.error(
                        "Metadata extraction failed on dataset: {}. Trace: {}".format(
                            tab, err
                        )
                    )
                    self.prog_layers["value"] = self.prog_layers["value"] + 1
                    continue
                # writing to the Excel file
                self.xl_workbook.store_md_vector(self.dico_layer)

                logger.debug("Layer metadata stored into workbook.")
        else:
            if len(self.li_tab):
                logger.info(f"Ignoring {len(self.li_tab)} MapInfo tables")

        if self.tab_files.opt_kml.get() and len(self.li_kml) > 0:
            logger.info("Processing KML-KMZ: start")
            for kml in self.li_kml:
                """looping on KML/KMZ list"""
                self.status.set(path.basename(kml))
                logger.info(kml)
                # increment the progress bar
                self.prog_layers["value"] = self.prog_layers["value"] + 1
                self.update()
                # reset recipient data
                self.dico_layer.clear()
                self.dico_fields.clear()
                # getting the informations
                try:
                    georeader_vector.infos_dataset(
                        path.abspath(kml), self.dico_layer, self.blabla
                    )
                    logger.debug("Dataset metadata extracted")
                except (AttributeError, RuntimeError, Exception) as err:
                    """empty files"""
                    logger.error(
                        "Metadata extraction failed on dataset: {}. Trace: {}".format(
                            kml, err
                        )
                    )
                    self.prog_layers["value"] = self.prog_layers["value"] + 1
                    continue
                # writing to the Excel dictionary
                self.xl_workbook.store_md_vector(self.dico_layer)
                logger.debug("Layer metadata stored into workbook.")
        else:
            if len(self.li_kml):
                logger.info(f"Ignoring {len(self.li_kml)} KML")

        if self.tab_files.opt_gml.get() and len(self.li_gml) > 0:
            logger.info("Processing GML: start")
            for gml in self.li_gml:
                """looping on GML list"""
                self.status.set(path.basename(gml))
                logger.info(gml)
                # increment the progress bar
                self.prog_layers["value"] = self.prog_layers["value"] + 1
                self.update()
                # reset recipient data
                self.dico_layer.clear()
                self.dico_fields.clear()
                # getting the informations
                try:
                    georeader_vector.infos_dataset(
                        path.abspath(gml), self.dico_layer, self.blabla
                    )
                    logger.debug("Dataset metadata extracted")
                except (AttributeError, RuntimeError, Exception) as err:
                    """empty files"""
                    logger.error(
                        "Metadata extraction failed on dataset: {}. Trace: {}".format(
                            gml, err
                        )
                    )
                    self.prog_layers["value"] = self.prog_layers["value"] + 1
                    continue
                # writing to the Excel dictionary
                self.xl_workbook.store_md_vector(self.dico_layer)
                logger.debug("Layer metadata stored into workbook.")
        else:
            if len(self.li_gml):
                logger.info(f"Ignoring {len(self.li_gml)} GML")

        if self.tab_files.opt_geoj.get() and len(self.li_geoj) > 0:
            logger.info("Processing GeoJSON: start")
            for geojson in self.li_geoj:
                """looping on GeoJSON list"""
                self.status.set(path.basename(geojson))
                logger.info(geojson)
                # increment the progress bar
                self.prog_layers["value"] = self.prog_layers["value"] + 1
                self.update()
                # reset recipient data
                self.dico_layer.clear()
                self.dico_fields.clear()
                # getting the informations
                try:
                    georeader_vector.infos_dataset(
                        path.abspath(geojson), self.dico_layer, self.blabla
                    )
                    logger.debug("Dataset metadata extracted")
                except (AttributeError, RuntimeError, Exception) as err:
                    """empty files"""
                    logger.error(
                        "Metadata extraction failed on dataset: {}. Trace: {}".format(
                            geojson, err
                        )
                    )
                    self.prog_layers["value"] = self.prog_layers["value"] + 1
                    continue
                # writing to the Excel dictionary
                self.xl_workbook.store_md_vector(self.dico_layer)
                logger.debug("Layer metadata stored into workbook.")
        else:
            if len(self.li_geoj):
                logger.info(f"Ignoring {len(self.li_geoj)} GeoJSON")

        if self.tab_files.opt_gxt.get() and len(self.li_gxt) > 0:
            logger.info("Processing GXT: start")
            for gxtpath in self.li_gxt:
                """looping on gxt list"""
                self.status.set(path.basename(gxtpath))
                logger.info(gxtpath)
                # increment the progress bar
                self.prog_layers["value"] = self.prog_layers["value"] + 1
                self.update()
                # reset recipient data
                self.dico_layer.clear()
                self.dico_fields.clear()
                # getting the informations
                try:
                    ReadGXT(
                        path.abspath(gxtpath),
                        self.dico_layer,
                        "Geoconcept eXport Text",
                        self.blabla,
                    )
                    logger.debug("Dataset metadata extracted")
                except (AttributeError, RuntimeError, Exception) as err:
                    """empty files"""
                    logger.error(
                        "Metadata extraction failed on dataset: {}. Trace: {}".format(
                            gxtpath, err
                        )
                    )
                    self.prog_layers["value"] = self.prog_layers["value"] + 1
                    continue
                # writing to the Excel dictionary
                self.xl_workbook.store_md_vector(self.dico_layer)
                logger.debug("Layer metadata stored into workbook.")
        else:
            if len(self.li_gxt):
                logger.info(f"Ignoring {len(self.li_gxt)} Geoconcept eXport Text")

        if self.tab_files.opt_rast.get() and len(self.li_raster) > 0:
            logger.info("Processing rasters: start")
            for raster in self.li_raster:
                """looping on rasters list"""
                self.status.set(path.basename(raster))
                logger.info(raster)
                # increment the progress bar
                self.prog_layers["value"] = self.prog_layers["value"] + 1
                self.update()
                # reset recipient data
                self.dico_raster.clear()
                self.dico_bands.clear()
                # getting the informations
                try:
                    ReadRasters(
                        path.abspath(raster),
                        self.dico_raster,
                        self.dico_bands,
                        path.splitext(raster)[1],
                        self.blabla,
                    )
                    logger.debug("Dataset metadata extracted")
                except (AttributeError, RuntimeError, Exception) as err:
                    """empty files"""
                    logger.error(
                        "Metadata extraction failed on dataset: {}. Trace: {}".format(
                            raster, err
                        )
                    )
                    self.prog_layers["value"] = self.prog_layers["value"] + 1
                    continue
                # writing to the Excel dictionary
                self.xl_workbook.store_md_raster(self.dico_raster, self.dico_bands)
                logger.debug("Layer metadata stored into workbook.")
        else:
            if len(self.li_raster):
                logger.info(f"Ignoring {len(self.li_raster)} rasters")

        if self.tab_files.opt_egdb.get() and len(self.li_egdb) > 0:
            logger.info("Processing Esri FileGDB: start")
            for gdb in self.li_egdb:
                """looping on FileGDB list"""
                self.status.set(path.basename(gdb))
                logger.info(gdb)
                # increment the progress bar
                self.prog_layers["value"] = self.prog_layers["value"] + 1
                self.update()
                # reset recipient data
                self.dico_fdb.clear()
                self.dico_fields.clear()
                # getting the informations
                try:
                    georeader_egdb.infos_dataset(
                        path.abspath(gdb),
                        self.dico_fdb,
                        self.blabla,
                        tipo="Esri FileGDB",
                    )
                    logger.debug("Dataset metadata extracted")
                except (AttributeError, RuntimeError, Exception) as err:
                    """empty files"""
                    logger.error(
                        "Metadata extraction failed on dataset: {}. Trace: {}".format(
                            gdb, err
                        )
                    )
                    self.prog_layers["value"] = self.prog_layers["value"] + 1
                    continue
                # writing to the Excel dictionary
                self.xl_workbook.store_md_fdb(self.dico_fdb)
                logger.debug("Layer metadata stored into workbook.")
        else:
            if len(self.li_egdb):
                logger.info(f"Ignoring {len(self.li_egdb)} Esri FileGDB")

        if self.tab_files.opt_spadb.get() and len(self.li_spadb) > 0:
            logger.info("Processing Spatialite DB: start")
            for spadb in self.li_spadb:
                """looping on Spatialite DBs list"""
                self.status.set(path.basename(spadb))
                logger.info(spadb)
                # increment the progress bar
                self.prog_layers["value"] = self.prog_layers["value"] + 1
                self.update()
                # reset recipient data
                self.dico_fdb.clear()
                self.dico_fields.clear()
                # getting the informations
                try:
                    ReadSpaDB(
                        path.abspath(spadb), self.dico_fdb, "Spatialite", self.blabla
                    )
                    logger.debug("Dataset metadata extracted")
                except (AttributeError, RuntimeError, Exception) as err:
                    """empty files"""
                    logger.error(
                        "Metadata extraction failed on dataset: {}. Trace: {}".format(
                            spadb, err
                        )
                    )
                    self.prog_layers["value"] = self.prog_layers["value"] + 1
                    continue
                # writing to the Excel dictionary
                self.xl_workbook.store_md_fdb(self.dico_fdb)
                logger.debug("Layer metadata stored into workbook.")
        else:
            if len(self.li_spadb):
                logger.info(f"Ignoring {len(self.li_spadb)} Spatialite DB")

        if self.tab_files.opt_cdao.get() and len(self.li_cdao) > 0:
            logger.info("Processing CAO/DAO: start")
            for dxf in self.li_dxf:
                """looping on DXF list"""
                self.status.set(path.basename(dxf))
                logger.info(dxf)
                # increment the progress bar
                self.prog_layers["value"] = self.prog_layers["value"] + 1
                self.update()
                # reset recipient data
                self.dico_cdao.clear()
                # getting the informations
                try:
                    ReadDXF(
                        path.abspath(dxf), self.dico_cdao, "AutoCAD DXF", self.blabla
                    )
                    logger.debug("Dataset metadata extracted")
                except (AttributeError, RuntimeError, Exception) as err:
                    """empty files"""
                    logger.error(
                        "Metadata extraction failed on dataset: {}. Trace: {}".format(
                            dxf, err
                        )
                    )
                    self.prog_layers["value"] = self.prog_layers["value"] + 1
                    continue
                # writing to the Excel dictionary
                self.xl_workbook.store_md_cad(self.dico_cdao)
                logger.debug("Layer metadata stored into workbook.")
        else:
            if len(self.li_cdao):
                logger.info(f"Ignoring {len(self.li_cdao)} CAO/DAO files")

        # saving dictionary
        self.bell()
        self.val.config(state=ACTIVE)
        self.xl_workbook.tunning_worksheets()
        saved = utils_global.safe_save(
            wb=self.xl_workbook,
            dest_dir=self.tab_files.target_path.get(),
            dest_filename=self.ent_outxl_filename.get(),
            ftype="Excel Workbook",
            dlg_title=self.blabla.get("gui_excel"),
        )
        logger.info("Workbook saved: %s", self.ent_outxl_filename.get())

        # quit and exit
        if saved is not None:
            utils_global.open_dir_file(saved[1])
        else:
            showinfo(
                title=self.blabla.get(
                    "no_output_file_selected", "No output file selected"
                ),
                message=self.blabla.get(
                    "no_output_file_selected", "Dictionary has not been saved."
                ),
            )

    def process_db(self, sgbd_reader: ReadPostGIS):
        """Process PostGIS DB analisis.

        Args:
            sgbd_reader (ReadPostGIS): PostGIS georeader
        """
        # getting the info from shapefiles and compile it in the excel
        logger.info("Start processing PostGIS tables...")

        # set the default output file
        self.ent_outxl_filename.delete(0, END)
        self.ent_outxl_filename.insert(
            0,
            "DicoGIS_{}-{}_{}.xlsx".format(
                self.tab_sgbd.dbnb.get(), self.tab_sgbd.host.get(), self.today
            ),
        )

        # setting progress bar
        self.prog_layers["maximum"] = sgbd_reader.conn.GetLayerCount()
        # parsing the layers
        for idx_layer in range(sgbd_reader.conn.GetLayerCount()):
            layer = sgbd_reader.conn.GetLayerByIndex(idx_layer)
            # reset recipient data
            self.dico_dataset.clear()
            sgbd_reader.infos_dataset(layer)
            logger.info(f"Table examined: {layer.GetName()}")
            self.xl_workbook.store_md_sgdb(self.dico_dataset)
            logger.debug("Layer metadata stored into workbook.")
            # increment the progress bar
            self.prog_layers["value"] = self.prog_layers["value"] + 1
            self.update()

        # saving dictionary
        self.bell()
        self.val.config(state=ACTIVE)
        self.xl_workbook.tunning_worksheets()
        saved = utils_global.safe_save(
            wb=self.xl_workbook,
            dest_filename=self.ent_outxl_filename.get(),
            ftype="Excel Workbook",
            dlg_title=self.blabla.get("gui_excel"),
        )
        logger.info(
            f"Workbook saved: {self.ent_outxl_filename.get()}",
        )

        # quit and exit
        utils_global.open_dir_file(saved[1])
        self.destroy()
        exit()

    def check_fields(self, tab_data_type: int) -> bool:
        """Check if required fields are not empty"""
        # error counter
        # checking empty fields
        if tab_data_type == 0:
            if not len(self.tab_files.ent_target.get()):
                avert("DicoGIS - User error", self.blabla.get("nofolder"))
                return False

            # check if at least a format has been choosen
            if not (
                self.tab_files.opt_shp.get()
                + self.tab_files.opt_tab.get()
                + self.tab_files.opt_kml.get()
                + self.tab_files.opt_gml.get()
                + self.tab_files.opt_geoj.get()
                + self.tab_files.opt_rast.get()
                + self.tab_files.opt_egdb.get()
                + self.tab_files.opt_cdao.get()
            ):
                avert("DicoGIS - User error", self.blabla.get("noformat"))
                return False

        elif tab_data_type == 1:
            if (
                self.tab_sgbd.host.get() == ""
                or self.tab_sgbd.host.get() == self.blabla.get("err_pg_empty_field")
            ):
                self.tab_sgbd.ent_H.configure(foreground="red")
                self.tab_sgbd.ent_H.delete(0, END)
                self.status.set(f"Host is a {self.blabla.get('err_pg_empty_field')}")
                return False
            else:
                pass
            if not self.tab_sgbd.ent_P.get():
                self.tab_sgbd.ent_P.configure(foreground="red")
                self.tab_sgbd.ent_P.delete(0, END)
                self.status.set(f"Port is a {self.blabla.get('err_pg_empty_field')}")
                return False
            else:
                pass
            if (
                self.tab_sgbd.dbnb.get() == ""
                or self.tab_sgbd.host.get() == self.blabla.get("err_pg_empty_field")
            ):
                self.tab_sgbd.ent_D.configure(foreground="red")
                self.tab_sgbd.ent_D.delete(0, END)
                self.status.set(
                    f"Database is a {self.blabla.get('err_pg_empty_field')}"
                )
                return False
            else:
                pass
            if (
                self.tab_sgbd.user.get() == ""
                or self.tab_sgbd.host.get() == self.blabla.get("err_pg_empty_field")
            ):
                self.tab_sgbd.ent_U.configure(foreground="red")
                self.tab_sgbd.ent_U.delete(0, END)
                self.status.set(f"User is a {self.blabla.get('err_pg_empty_field')}")
                return False
            else:
                pass
            if (
                self.tab_sgbd.pswd.get() == ""
                or self.tab_sgbd.pswd.get() == self.blabla.get("err_pg_empty_field")
            ):
                self.tab_sgbd.ent_M.configure(foreground="red")
                self.tab_sgbd.ent_M.delete(0, END)
                self.status.set(
                    f"Password is a {self.blabla.get('err_pg_empty_field')}"
                )
                self.tab_sgbd.ent_M.configure(foreground="red")
                return False
            else:
                pass
        # no error detected: let's test connection
        logger.info("Required fields are OK.")

        # End of function
        return True

    def test_connection(self) -> Optional[ReadPostGIS]:
        """Test database connection.

        Returns:
            Optional[ReadPostGIS]: PostGIS reader or None
        """
<<<<<<< HEAD
        self.dico_dataset: dict = {}
=======
        self.dico_dataset = {}
>>>>>>> 6171fbd8
        # check if a proxy is needed
        # more information about the GDAL HTTP proxy options here:
        # http://trac.osgeo.org/gdal/wiki/ConfigOptions#GDALOGRHTTPoptions
        if self.tab_options.opt_proxy.get():
            logger.info("Proxy configured.")
            gdal.SetConfigOption(
                "GDAL_HTTP_PROXY",
                f"{self.prox_server.get()}:{self.prox_port.get()}",
            )
            if self.tab_options.opt_ntlm.get():
                # if authentication needs ...\
                # username/password or not (NTLM)
                gdal.SetConfigOption("GDAL_PROXY_AUTH", "NTLM")
                gdal.SetConfigOption("GDAL_HTTP_PROXYUSERPWD", " : ")
            else:
                pass
        else:
            logger.info("No proxy configured.")

        # testing connection settings
        sgbd_reader = ReadPostGIS(
            host=self.tab_sgbd.host.get(),
            port=self.tab_sgbd.port.get(),
            db_name=self.tab_sgbd.dbnb.get(),
            user=self.tab_sgbd.user.get(),
            password=self.tab_sgbd.pswd.get(),
            views_included=self.tab_sgbd.opt_pgvw.get(),
            dico_dataset=self.dico_dataset,
            txt=self.blabla,
        )

        # check connection state
        if not sgbd_reader.conn:
            fail_reason = self.dico_dataset.get("conn_state")
            self.status.set(f"Connection failed: {fail_reason}.")
            logger.error(f"PostGIS connection failed: {fail_reason}.")
            avert(title=self.blabla.get("err_pg_conn_fail"), message=fail_reason)
            return None

        self.status.set(
            f"{sgbd_reader.conn.GetLayerCount()} tables found in PostGIS database."
        )

        # end of function
        return sgbd_reader


# ############################################################################
# #### Stand alone program ########
# #################################

if __name__ == "__main__":
    """standalone execution"""
    # standard
    import sys
    from os import getenv
    from tkinter import TkVersion

    # 3rd party
    import distro

    # check Tk version
    logger.info(f"{TkVersion=}")
    if TkVersion < 8.6:
        logger.critical("DicoGIS requires Tkversion >= 8.6.")
        sys.exit(1)

    # determine theme depending on operating system and distro
    theme = "arc"
    if theme_from_env := getenv("DICOGIS_UI_THEME"):
        theme = theme_from_env
    elif opersys == "darwin":
        theme = "breeze"
    elif opersys == "linux":
        theme = "radiance"
        if distro.name().lower() == "ubuntu":
            theme = "yaru"
    elif opersys == "win32":
        theme = "breeze"
    else:
        logger.warning(
            f"Your platform/operating system is not recognized: {opersys}. "
            "It may lead to some strange behavior or buggy events."
        )

    logger.info(f"Used theme: {theme}")

    # launch the main UI
    try:
        app = DicoGIS(theme=theme)
        app.set_theme(theme_name=theme)
    except Exception as err:
        logger.critical(
            "Launching DicoGIS UI failed. Did you install the system "
            f"requirements? Trace: {err}"
        )
        raise (err)

    app.mainloop()<|MERGE_RESOLUTION|>--- conflicted
+++ resolved
@@ -1133,11 +1133,8 @@
         Returns:
             Optional[ReadPostGIS]: PostGIS reader or None
         """
-<<<<<<< HEAD
         self.dico_dataset: dict = {}
-=======
-        self.dico_dataset = {}
->>>>>>> 6171fbd8
+
         # check if a proxy is needed
         # more information about the GDAL HTTP proxy options here:
         # http://trac.osgeo.org/gdal/wiki/ConfigOptions#GDALOGRHTTPoptions
